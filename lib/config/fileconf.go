--- conflicted
+++ resolved
@@ -104,15 +104,12 @@
 		"client_secret":      true,
 		"redirect_url":       true,
 		"tokens":             true,
-<<<<<<< HEAD
-		"u2fappid":           true,
-		"u2ftrustedfacets":   true,
-=======
 		"region":             true,
 		"table_name":         true,
 		"access_key":         true,
 		"secret_key":         true,
->>>>>>> bff4e235
+		"u2fappid":           true,
+		"u2ftrustedfacets":   true,
 	}
 )
 
